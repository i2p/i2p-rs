--- conflicted
+++ resolved
@@ -2,11 +2,8 @@
 pub mod net;
 pub mod sam;
 pub mod sam_options;
-<<<<<<< HEAD
+pub mod session_watcher;
 pub mod session_manager;
-=======
-pub mod session_watcher;
->>>>>>> 21a627af
 
 mod parsers;
 
